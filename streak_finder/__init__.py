--- conflicted
+++ resolved
@@ -1,8 +1,3 @@
-<<<<<<< HEAD
-from .cbc_setup import Streaks
-from .streak_finder import PatternStreakFinder, PatternsStreakFinder, StreakFinderResult
-from . import src
-=======
 from ._src.data_container import (Container, DataContainer, ArrayContainer, add_at, argmin_at,
                                   array_namespace, min_at, set_at, split)
 from ._src.streaks import Lines, Streaks
@@ -13,5 +8,4 @@
 from . import annotations
 from . import label
 from . import ndimage
-from . import test_util
->>>>>>> 50bb03b5
+from . import test_util