--- conflicted
+++ resolved
@@ -4,45 +4,13 @@
 from pybind11.setup_helpers import Pybind11Extension, build_ext
 import numpy
 
-<<<<<<< HEAD
-__version__ = '1.2.0'
-=======
 __version__ = '1.3.0'
->>>>>>> 50bb03b5
 
 extension_args = {'extra_compile_args': ['-fopenmp', '-std=c++20'],
                   'extra_link_args': ['-lgomp'],
                   'library_dirs': ['/usr/local/lib',
                                    os.path.join(sys.prefix, 'lib')],
                   'include_dirs': [numpy.get_include(),
-<<<<<<< HEAD
-                                   os.path.join(sys.prefix, 'include'),
-                                   os.path.join(os.path.dirname(__file__), 'streak_finder/src')]}
-
-extensions = [Pybind11Extension("streak_finder.src.image_proc",
-                                sources=["streak_finder/src/image_proc.cpp"],
-                                define_macros = [('VERSION_INFO', __version__)],
-                                **extension_args),
-              Pybind11Extension("streak_finder.src.label",
-                                sources=["streak_finder/src/label.cpp"],
-                                define_macros = [('VERSION_INFO', __version__)],
-                                **extension_args),
-              Pybind11Extension("streak_finder.src.streak_finder",
-                                sources=["streak_finder/src/streak_finder.cpp"],
-                                define_macros = [('VERSION_INFO', __version__)],
-                                **extension_args)]
-
-with open('README.md', 'r') as readme:
-    long_description = readme.read()
-
-setup(name='streak_finder',
-      cmdclass={"build_ext": build_ext},
-      version=__version__,
-      author='Nikolay Ivanov',
-      author_email="nikolay.ivanov@desy.de",
-      long_description=long_description,
-      long_description_content_type='text/markdown',
-=======
                                    os.path.join(sys.prefix, 'include')]}
 
 extensions = [Pybind11Extension("streak_finder._src.src.bresenham",
@@ -63,14 +31,7 @@
                                 **extension_args)]
 
 setup(version=__version__,
->>>>>>> 50bb03b5
       packages=find_namespace_packages(),
       install_package_data=True,
       install_requires=['numpy', 'scipy'],
-<<<<<<< HEAD
-      ext_modules=extensions,
-      extras_require={"test": "pytest"},
-      python_requires='>=3.10')
-=======
-      ext_modules=extensions,)
->>>>>>> 50bb03b5
+      ext_modules=extensions,)